#!/usr/bin/env bash

_fazai_completions()
{
    local cur prev opts base
    COMPREPLY=()
    cur="${COMP_WORDS[COMP_CWORD]}"
    prev="${COMP_WORDS[COMP_CWORD-1]}"

    # Comandos principais organizados por categoria
<<<<<<< HEAD
    local system_commands="ajuda help --help -d --debug versao version -v check-deps verificar-deps docs tools"
=======
    local system_commands="ajuda help --help -d --debug versao version -v check-deps verificar-deps manual"
>>>>>>> 5f5a64a6
    local service_commands="start stop restart status reload"
    local log_commands="logs limpar-logs clear-logs web"
    local system_info_commands="kernel sistema memoria disco processos rede data uptime"
    local visualization_commands="html tui interactive web"
    local config_commands="config cache cache-clear"
    local ai_commands="mcps"
<<<<<<< HEAD
    local flags="-q --question -s --stream -w --web -d --debug --help"
    
    # Ferramentas de segurança
    local security_tools="modsecurity suricata crowdsec monit"
    
    # Ferramentas de monitoramento
    local monitoring_tools="net_qos ports_monitor snmp system_info"
    
    # Ferramentas de IA e RAG
    local ai_tools="rag_ingest auto_tool agent_supervisor"
    
    # Ferramentas de rede
    local network_tools="cloudflare spamexperts qdrant"
    
    # Ferramentas de desenvolvimento
    local dev_tools="sync-changes sync-keys github-setup"
    
    # Ferramentas de sistema
    local system_tools="system-check version-bump install-llamacpp"
    
    # Comandos de rede e serviços
    local net_commands="snmp prometheus grafana qdrant agentes"

    # Todos os comandos disponíveis
    opts="$flags $system_commands $service_commands $log_commands $system_info_commands $visualization_commands $config_commands $ai_commands $net_commands $security_tools $monitoring_tools $ai_tools $network_tools $dev_tools $system_tools"
=======
    local flags="-q --question -s --stream -w --web -d --debug --help --completion-help"
    local net_commands="snmp prometheus grafana qdrant agentes"
    local tool_commands="system-check version-bump sync-changes sync-keys github-setup install-llamacpp"
    local security_commands="modsecurity suricata crowdsec monit"
    local monitoring_commands="net-qos-monitor snmp-monitor agent-supervisor"

    # Todos os comandos disponíveis
    opts="$flags $system_commands $service_commands $log_commands $system_info_commands $visualization_commands $config_commands $ai_commands $net_commands $tool_commands $security_commands $monitoring_commands"
>>>>>>> 5f5a64a6

    # Opções específicas para cada subcomando
    case "${prev}" in
        logs)
            # Sugere números para o comando logs
            COMPREPLY=( $(compgen -W "5 10 20 50 100" -- ${cur}) )
            return 0
            ;;
        html)
            # Sugere tipos de dados para visualização HTML
            COMPREPLY=( $(compgen -W "memoria disco processos rede sistema" -- ${cur}) )
            return 0
            ;;
        mcps)
            # Sugere tarefas comuns para MCPS
            COMPREPLY=( $(compgen -W "atualizar sistema instalar pacote configurar rede monitorar servicos backup dados" -- ${cur}) )
            return 0
            ;;
        config)
            # Sugere opções de configuração
            COMPREPLY=( $(compgen -W "show edit reset backup restore test" -- ${cur}) )
            return 0
            ;;
        help)
            # Sugere ferramentas para help específico
            COMPREPLY=( $(compgen -W "modsecurity suricata crowdsec net_qos ports_monitor snmp rag_ingest auto_tool agent_supervisor cloudflare spamexperts qdrant" -- ${cur}) )
            return 0
            ;;
        cache)
            # Sugere opções de cache
            COMPREPLY=( $(compgen -W "clear status info" -- ${cur}) )
            return 0
            ;;
<<<<<<< HEAD
        modsecurity|suricata|crowdsec)
            # Sugere opções para ferramentas de segurança
            COMPREPLY=( $(compgen -W "install configure status update rules check logs" -- ${cur}) )
            return 0
            ;;
        net_qos|ports_monitor|snmp)
            # Sugere opções para ferramentas de monitoramento
            COMPREPLY=( $(compgen -W "start stop status configure alerts show" -- ${cur}) )
            return 0
            ;;
        rag_ingest|auto_tool|agent_supervisor)
            # Sugere opções para ferramentas de IA
            COMPREPLY=( $(compgen -W "install configure status use create generate" -- ${cur}) )
            return 0
            ;;
        cloudflare|spamexperts|qdrant)
            # Sugere opções para ferramentas de rede
            COMPREPLY=( $(compgen -W "configure status update check show" -- ${cur}) )
=======
        system-check|version-bump|sync-changes|sync-keys|github-setup|install-llamacpp)
            # Ferramentas de sistema não precisam de argumentos adicionais
            COMPREPLY=()
            return 0
            ;;
        modsecurity|suricata|crowdsec|monit)
            # Ferramentas de segurança não precisam de argumentos adicionais
            COMPREPLY=()
>>>>>>> 5f5a64a6
            return 0
            ;;
        start|stop|restart|status)
            # Comandos de serviço não precisam de argumentos adicionais
            COMPREPLY=()
            return 0
            ;;
        kernel|sistema|memoria|disco|processos|rede|data|uptime)
            # Comandos de sistema não precisam de argumentos adicionais
            COMPREPLY=()
            return 0
            ;;
        web|tui|config|cache-clear|reload)
            # Comandos simples não precisam de argumentos adicionais
            COMPREPLY=()
            return 0
            ;;
        *)
            ;;
    esac

    # Se não houver subcomando específico, sugere os comandos principais
    if [[ ${cur} == * ]] ; then
        COMPREPLY=( $(compgen -W "${opts}" -- ${cur}) )
        return 0
    fi
}

# Função para completar argumentos de comandos específicos
_fazai_html_completions()
{
    local cur="${COMP_WORDS[COMP_CWORD]}"
    local prev="${COMP_WORDS[COMP_CWORD-1]}"
    
    if [[ "${prev}" == "html" ]]; then
        # Primeiro argumento: tipo de dados
        COMPREPLY=( $(compgen -W "memoria disco processos rede sistema" -- ${cur}) )
    elif [[ "${COMP_WORDS[1]}" == "html" && "${COMP_WORDS[2]}" != "" ]]; then
        # Segundo argumento: tipo de gráfico
        COMPREPLY=( $(compgen -W "bar line pie doughnut" -- ${cur}) )
    fi
}

# Função para completar comandos MCPS
_fazai_mcps_completions()
{
    local cur="${COMP_WORDS[COMP_CWORD]}"
    local prev="${COMP_WORDS[COMP_CWORD-1]}"
    
    if [[ "${prev}" == "mcps" ]]; then
        # Sugere tarefas comuns para MCPS
        local mcps_tasks="atualizar sistema instalar pacote configurar rede monitorar servicos backup dados limpar logs verificar seguranca otimizar performance"
        COMPREPLY=( $(compgen -W "${mcps_tasks}" -- ${cur}) )
    fi
}

# Função para completar comandos de logs
_fazai_logs_completions()
{
    local cur="${COMP_WORDS[COMP_CWORD]}"
    local prev="${COMP_WORDS[COMP_CWORD-1]}"
    
    if [[ "${prev}" == "logs" ]]; then
        # Sugere números comuns para visualização de logs
        COMPREPLY=( $(compgen -W "5 10 20 50 100 200 500" -- ${cur}) )
    fi
}

# Função principal de completion
_fazai_main_completion()
{
    local cur="${COMP_WORDS[COMP_CWORD]}"
    local prev="${COMP_WORDS[COMP_CWORD-1]}"
    
    # Se é o primeiro argumento, usa a função principal
    if [[ ${COMP_CWORD} -eq 1 ]]; then
        _fazai_completions
    else
        # Para argumentos subsequentes, usa funções específicas
        case "${COMP_WORDS[1]}" in
            html)
                _fazai_html_completions
                ;;
            mcps)
                _fazai_mcps_completions
                ;;
            logs)
                _fazai_logs_completions
                ;;
            *)
                _fazai_completions
                ;;
        esac
    fi
}

# Registra a função de completion
complete -F _fazai_main_completion fazai

# Função para mostrar ajuda de completion
_fazai_show_completion_help()
{
<<<<<<< HEAD
    echo "FazAI Bash Completion v1.42.1"
=======
    echo "FazAI Bash Completion v1.42.3"
>>>>>>> 5f5a64a6
    echo ""
    echo "Comandos disponíveis:"
    echo "  Sistema:     ajuda, help, --help, -d, --debug, versao, version, -v, check-deps"
    echo "  Serviço:     start, stop, restart, status, reload"
    echo "  Logs:        logs [n], limpar-logs, clear-logs, web"
    echo "  Sistema:     kernel, sistema, memoria, disco, processos, rede, data, uptime"
    echo "  Visualização: html <tipo> [graf], tui, interactive"
    echo "  Configuração: config, cache, cache-clear"
    echo "  IA:          mcps <tarefa>"
    echo ""
    echo "Exemplos:"
    echo "  fazai html memoria bar"
    echo "  fazai mcps atualizar sistema"
    echo "  fazai logs 20"
    echo "  fazai cache"
}

# Comando para mostrar ajuda de completion
if [[ "${1}" == "--completion-help" ]]; then
    _fazai_show_completion_help
fi<|MERGE_RESOLUTION|>--- conflicted
+++ resolved
@@ -8,44 +8,13 @@
     prev="${COMP_WORDS[COMP_CWORD-1]}"
 
     # Comandos principais organizados por categoria
-<<<<<<< HEAD
-    local system_commands="ajuda help --help -d --debug versao version -v check-deps verificar-deps docs tools"
-=======
     local system_commands="ajuda help --help -d --debug versao version -v check-deps verificar-deps manual"
->>>>>>> 5f5a64a6
     local service_commands="start stop restart status reload"
     local log_commands="logs limpar-logs clear-logs web"
     local system_info_commands="kernel sistema memoria disco processos rede data uptime"
     local visualization_commands="html tui interactive web"
     local config_commands="config cache cache-clear"
     local ai_commands="mcps"
-<<<<<<< HEAD
-    local flags="-q --question -s --stream -w --web -d --debug --help"
-    
-    # Ferramentas de segurança
-    local security_tools="modsecurity suricata crowdsec monit"
-    
-    # Ferramentas de monitoramento
-    local monitoring_tools="net_qos ports_monitor snmp system_info"
-    
-    # Ferramentas de IA e RAG
-    local ai_tools="rag_ingest auto_tool agent_supervisor"
-    
-    # Ferramentas de rede
-    local network_tools="cloudflare spamexperts qdrant"
-    
-    # Ferramentas de desenvolvimento
-    local dev_tools="sync-changes sync-keys github-setup"
-    
-    # Ferramentas de sistema
-    local system_tools="system-check version-bump install-llamacpp"
-    
-    # Comandos de rede e serviços
-    local net_commands="snmp prometheus grafana qdrant agentes"
-
-    # Todos os comandos disponíveis
-    opts="$flags $system_commands $service_commands $log_commands $system_info_commands $visualization_commands $config_commands $ai_commands $net_commands $security_tools $monitoring_tools $ai_tools $network_tools $dev_tools $system_tools"
-=======
     local flags="-q --question -s --stream -w --web -d --debug --help --completion-help"
     local net_commands="snmp prometheus grafana qdrant agentes"
     local tool_commands="system-check version-bump sync-changes sync-keys github-setup install-llamacpp"
@@ -54,7 +23,6 @@
 
     # Todos os comandos disponíveis
     opts="$flags $system_commands $service_commands $log_commands $system_info_commands $visualization_commands $config_commands $ai_commands $net_commands $tool_commands $security_commands $monitoring_commands"
->>>>>>> 5f5a64a6
 
     # Opções específicas para cada subcomando
     case "${prev}" in
@@ -78,36 +46,11 @@
             COMPREPLY=( $(compgen -W "show edit reset backup restore test" -- ${cur}) )
             return 0
             ;;
-        help)
-            # Sugere ferramentas para help específico
-            COMPREPLY=( $(compgen -W "modsecurity suricata crowdsec net_qos ports_monitor snmp rag_ingest auto_tool agent_supervisor cloudflare spamexperts qdrant" -- ${cur}) )
-            return 0
-            ;;
         cache)
             # Sugere opções de cache
             COMPREPLY=( $(compgen -W "clear status info" -- ${cur}) )
             return 0
             ;;
-<<<<<<< HEAD
-        modsecurity|suricata|crowdsec)
-            # Sugere opções para ferramentas de segurança
-            COMPREPLY=( $(compgen -W "install configure status update rules check logs" -- ${cur}) )
-            return 0
-            ;;
-        net_qos|ports_monitor|snmp)
-            # Sugere opções para ferramentas de monitoramento
-            COMPREPLY=( $(compgen -W "start stop status configure alerts show" -- ${cur}) )
-            return 0
-            ;;
-        rag_ingest|auto_tool|agent_supervisor)
-            # Sugere opções para ferramentas de IA
-            COMPREPLY=( $(compgen -W "install configure status use create generate" -- ${cur}) )
-            return 0
-            ;;
-        cloudflare|spamexperts|qdrant)
-            # Sugere opções para ferramentas de rede
-            COMPREPLY=( $(compgen -W "configure status update check show" -- ${cur}) )
-=======
         system-check|version-bump|sync-changes|sync-keys|github-setup|install-llamacpp)
             # Ferramentas de sistema não precisam de argumentos adicionais
             COMPREPLY=()
@@ -116,7 +59,6 @@
         modsecurity|suricata|crowdsec|monit)
             # Ferramentas de segurança não precisam de argumentos adicionais
             COMPREPLY=()
->>>>>>> 5f5a64a6
             return 0
             ;;
         start|stop|restart|status)
@@ -219,11 +161,7 @@
 # Função para mostrar ajuda de completion
 _fazai_show_completion_help()
 {
-<<<<<<< HEAD
-    echo "FazAI Bash Completion v1.42.1"
-=======
     echo "FazAI Bash Completion v1.42.3"
->>>>>>> 5f5a64a6
     echo ""
     echo "Comandos disponíveis:"
     echo "  Sistema:     ajuda, help, --help, -d, --debug, versao, version, -v, check-deps"
