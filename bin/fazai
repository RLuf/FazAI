#!/usr/bin/env node
// Habilita modo debug para verbose em tempo real
let debugEnabled = false;

/*
 * FazAI - Orquestrador Inteligente de Automação
 * Autor: Roger Luft
 * Licença: Creative Commons Attribution 4.0 International (CC BY 4.0)
 * https://creativecommons.org/licenses/by/4.0/
 */

/**
 * FazAI - Orquestrador Inteligente de Automação
 * CLI (Command Line Interface)
 * 
 * Este arquivo implementa a interface de linha de comando do FazAI, responsável por:
 * - Receber comandos do usuário
 * - Enviar comandos para o daemon
 * - Exibir resultados para o usuário
 */

// Verificação de dependências
let axios;
try {
  axios = require('axios');
} catch (err) {
  console.error('\x1b[31m[ERRO] Módulo axios não encontrado. Por favor, instale-o com:\x1b[0m');
  console.error('\x1b[33m  npm install -g axios\x1b[0m');
  console.error('\x1b[33m  ou\x1b[0m');
  console.error('\x1b[33m  cd /opt/fazai && npm install axios\x1b[0m');
  process.exit(1);
}

// Verificação de outras dependências críticas
let fs, path, readline, spawn;
try {
  fs = require('fs');
  path = require('path');
  readline = require('readline');
  const childProcess = require('child_process');
  spawn = childProcess.spawn;
} catch (err) {
  console.error('\x1b[31m[ERRO] Módulo Node.js básico não encontrado: ' + err.message + '\x1b[0m');
  console.error('\x1b[33m  Verifique sua instalação do Node.js\x1b[0m');
  process.exit(1);
}

// Verificação do arquivo principal
const mainJsPath = '/opt/fazai/lib/main.js';
if (!fs.existsSync(mainJsPath)) {
  console.error('\x1b[31m[ERRO] Arquivo principal não encontrado: ' + mainJsPath + '\x1b[0m');
  console.error('\x1b[33m  Verifique se o FazAI está instalado corretamente\x1b[0m');
  process.exit(1);
}

// Configuração do cliente
const API_URL = process.env.FAZAI_API_URL || 'http://localhost:3120';
const LOG_FILE = '/var/log/fazai/fazai.log';
const STREAM_URL = `${API_URL}/command/stream`;

// Cores para saída no terminal
const colors = {
  reset: '\x1b[0m',
  bright: '\x1b[1m',
  dim: '\x1b[2m',
  underscore: '\x1b[4m',
  blink: '\x1b[5m',
  reverse: '\x1b[7m',
  hidden: '\x1b[8m',
  
  fg: {
    black: '\x1b[30m',
    red: '\x1b[31m',
    green: '\x1b[32m',
    yellow: '\x1b[33m',
    blue: '\x1b[34m',
    magenta: '\x1b[35m',
    cyan: '\x1b[36m',
    white: '\x1b[37m'
  },
  
  bg: {
    black: '\x1b[40m',
    red: '\x1b[41m',
    green: '\x1b[42m',
    yellow: '\x1b[43m',
    blue: '\x1b[44m',
    magenta: '\x1b[45m',
    cyan: '\x1b[46m',
    white: '\x1b[47m'
  }
};
/**
 * Exibe mensagem de debug se modo debug estiver ativo
 * @param {string} message - Mensagem de debug
 */
function printDebug(message) {
  if (debugEnabled) console.log(`${colors.fg.magenta}[DEBUG] ${message}${colors.reset}`);
}

/**
 * Exibe help específico para uma ferramenta
 * @param {string} toolName - Nome da ferramenta
 */
function showToolHelp(toolName) {
  const toolHelp = {
    'modsecurity': {
      name: 'ModSecurity Setup',
      description: 'Configura e gerencia o ModSecurity para proteção de aplicações web',
      usage: 'fazai "configure modsecurity for nginx"',
      examples: [
        'fazai "install modsecurity"',
        'fazai "check modsecurity status"',
        'fazai "update modsecurity rules"'
      ]
    },
    'suricata': {
      name: 'Suricata Setup',
      description: 'Configura o Suricata IDS/IPS para detecção de intrusões',
      usage: 'fazai "install and configure suricata ids"',
      examples: [
        'fazai "check suricata status"',
        'fazai "update suricata rules"'
      ]
    },
    'net_qos': {
      name: 'Network QoS Monitor',
      description: 'Monitora tráfego de rede por IP e aplica QoS',
      usage: 'fazai "start network qos monitoring"',
      examples: [
        'fazai "show top network ips"',
        'fazai "limit bandwidth for ip 192.168.1.100 to 10Mbps"'
      ]
    },
    'rag_ingest': {
      name: 'RAG Ingest',
      description: 'Sistema de RAG para ingestão e indexação de documentos',
      usage: 'fazai "ingest pdf document.pdf"',
      examples: [
        'fazai "ingest url https://example.com"',
        'fazai "search rag for network configuration"'
      ]
    },
    'auto_tool': {
      name: 'Auto Tool Generator',
      description: 'Gera ferramentas dinamicamente a partir de descrições',
      usage: 'fazai "create tool for log monitoring with email alerts"',
      examples: [
        'fazai "generate tool for automatic database backup"',
        'fazai "list auto-generated tools"'
      ]
    }
  };

  const tool = toolHelp[toolName];
  if (!tool) {
    printError(`Ferramenta "${toolName}" não encontrada. Use "fazai tools" para ver todas as ferramentas disponíveis.`);
    return;
  }

  console.log(`\n${colors.bright}${colors.fg.cyan}=== ${tool.name} ===${colors.reset}`);
  console.log(`${colors.bright}Descrição:${colors.reset} ${tool.description}`);
  console.log(`${colors.bright}Uso:${colors.reset} ${tool.usage}`);
  console.log(`${colors.bright}Exemplos:${colors.reset}`);
  tool.examples.forEach(example => {
    console.log(`  ${colors.fg.yellow}${example}${colors.reset}`);
  });
  console.log(`\n${colors.bright}Para mais informações:${colors.reset} MANUAL_FERRAMENTAS.md\n`);
}

/**
 * Exibe documentação completa
 */
function showDocumentation() {
  console.log(`\n${colors.bright}${colors.fg.cyan}=== Documentação do FazAI ===${colors.reset}`);
  console.log(`${colors.bright}Manual Completo:${colors.reset} MANUAL_FERRAMENTAS.md`);
  console.log(`${colors.bright}README:${colors.reset} README.md`);
  console.log(`${colors.bright}Uso:${colors.reset} USAGE.md`);
  console.log(`${colors.bright}Changelog:${colors.reset} CHANGELOG.md`);
  console.log(`\n${colors.bright}Comandos de Ajuda:${colors.reset}`);
  console.log(`  ${colors.fg.yellow}fazai help <ferramenta>${colors.reset} - Help específico para uma ferramenta`);
  console.log(`  ${colors.fg.yellow}fazai tools${colors.reset} - Lista todas as ferramentas disponíveis`);
  console.log(`  ${colors.fg.yellow}fazai docs${colors.reset} - Exibe esta mensagem`);
  console.log(`\n${colors.bright}Para abrir o manual completo:${colors.reset}`);
  console.log(`  ${colors.fg.cyan}cat MANUAL_FERRAMENTAS.md${colors.reset}\n`);
}

/**
 * Exibe todas as ferramentas disponíveis
 */
function showAvailableTools() {
  console.log(`\n${colors.bright}${colors.fg.cyan}=== Ferramentas Disponíveis ===${colors.reset}`);
  
  const categories = {
    'Sistema': ['system-check', 'version-bump', 'github-setup', 'sync-changes', 'sync-keys'],
    'Segurança': ['modsecurity', 'suricata', 'crowdsec', 'monit'],
    'Monitoramento': ['net_qos', 'ports_monitor', 'snmp', 'system_info'],
    'IA e RAG': ['rag_ingest', 'auto_tool', 'agent_supervisor'],
    'Rede': ['cloudflare', 'spamexperts', 'qdrant'],
    'Configuração': ['fazai-config', 'fazai-config-tui'],
    'Visualização': ['fazai_html_v1', 'fazai_tui', 'fazai_web'],
    'Desenvolvimento': ['weather', 'web_search', 'alerts', 'blacklist_check', 'email_relay', 'geoip_lookup', 'http_fetch', 'modsecurity_setup', 'monit_setup', 'qdrant_setup', 'suricata_setup']
  };

  Object.entries(categories).forEach(([category, tools]) => {
    console.log(`\n${colors.bright}${colors.fg.yellow}${category}:${colors.reset}`);
    tools.forEach(tool => {
      console.log(`  ${colors.fg.cyan}${tool}${colors.reset}`);
    });
  });

  console.log(`\n${colors.bright}Para help específico:${colors.reset} fazai help <ferramenta>`);
  console.log(`${colors.bright}Para documentação completa:${colors.reset} fazai docs\n`);
}

/**
 * Exibe mensagem de erro formatada
 * @param {string} message - Mensagem de erro
 */
function printError(message) {
  console.error(`${colors.fg.red}[ERRO] ${message}${colors.reset}`);
}

/**
 * Exibe mensagem de sucesso formatada
 * @param {string} message - Mensagem de sucesso
 */
function printSuccess(message) {
  console.log(`${colors.fg.green}[SUCESSO] ${message}${colors.reset}`);
}

/**
 * Exibe mensagem informativa formatada
 * @param {string} message - Mensagem informativa
 */
function printInfo(message) {
  console.log(`${colors.fg.cyan}[INFO] ${message}${colors.reset}`);
}

/**
 * Exibe mensagem de aviso formatada
 * @param {string} message - Mensagem de aviso
 */
function printWarning(message) {
  console.log(`${colors.fg.yellow}[AVISO] ${message}${colors.reset}`);
}

/**
 * Envia comando para o daemon
 * @param {string} command - Comando a ser enviado
 * @returns {Promise<object>} - Resposta do daemon
 */
async function sendCommand(command) {
  // Debug: mostra detalhes da requisição
  printDebug(`[sendCommand] POST ${API_URL}/command payload: ${JSON.stringify({command})}`);
  try {
    printInfo(`Conectando ao daemon em ${API_URL}...`);
    const response = await axios.post(`${API_URL}/command`, { command }, {
      timeout: 30000 // 30 segundos de timeout
    });
    // Debug: mostra detalhes da resposta HTTP
    printDebug(`[sendCommand] HTTP ${response.status} ${response.statusText}`);
    printDebug(`[sendCommand] response.data: ${JSON.stringify(response.data)}`);
    
    if (!response.data.success) {
      if (response.data.error) {
        throw new Error(response.data.error);
      } else if (response.data.interpretation) {
        printWarning(`O comando foi interpretado, mas a execução falhou: ${response.data.interpretation}`);
        if (response.data.details) {
          printError(`Detalhes do erro: ${response.data.details}`);
        }
        return response.data;
      } else {
        throw new Error('Resposta do servidor indica falha, mas sem detalhes específicos');
      }
    }
    
    return response.data;
  } catch (err) {
    if (err.response) {
      // Erro com resposta do servidor
      const errorData = err.response.data;
      if (errorData && errorData.error) {
        throw new Error(`Erro do servidor: ${errorData.error}`);
      } else if (errorData && errorData.details) {
        throw new Error(`Erro do servidor: ${errorData.details}`);
      } else {
        throw new Error(`Erro do servidor: ${err.response.status} ${err.response.statusText}`);
      }
    } else if (err.request) {
      // Erro sem resposta (problema de conexão)
      throw new Error(`Não foi possível conectar ao daemon. Verifique se o serviço está em execução em ${API_URL}.`);
    } else {
      // Erro na configuração da requisição
      throw new Error(`Erro ao enviar comando: ${err.message}`);
    }
  }
}

/**
 * Conecta ao endpoint SSE e imprime eventos em tempo real
 * @param {{command: string, mcps?: boolean, cwd?: string, question?: boolean}} body
 */
async function streamToConsole(body) {
  const http = require('http');
  const https = require('https');
  const url = require('url');
  const parsed = url.parse(STREAM_URL);
  const isHttps = parsed.protocol === 'https:';
  const lib = isHttps ? https : http;

  const payload = JSON.stringify(body);
  const options = {
    method: 'POST',
    hostname: parsed.hostname,
    port: parsed.port || (isHttps ? 443 : 80),
    path: parsed.path,
    headers: {
      'Content-Type': 'application/json',
      'Content-Length': Buffer.byteLength(payload)
    }
  };

  printInfo(`Conectando (SSE) a ${STREAM_URL}...`);
  await new Promise((resolve, reject) => {
    const req = lib.request(options, (res) => {
      if (res.statusCode < 200 || res.statusCode >= 300) {
        reject(new Error(`Status HTTP ${res.statusCode}`));
        return;
      }

      res.setEncoding('utf8');
      let buffer = '';

      const flushBuffer = () => {
        const lines = buffer.split('\n');
        buffer = lines.pop();
        for (const line of lines) {
          if (line.startsWith('event:')) {
            // armazenado até próximo data
            streamToConsole._currentEvent = line.slice(6).trim();
          } else if (line.startsWith('data:')) {
            const ev = (streamToConsole._currentEvent || 'message');
            const raw = line.slice(5).trim();
            let data;
            try { data = JSON.parse(raw); } catch { data = { text: raw }; }
            renderSseEvent(ev, data);
          }
        }
      };

      res.on('data', (chunk) => { buffer += chunk; flushBuffer(); });
      res.on('end', () => { flushBuffer(); resolve(); });
    });
    req.on('error', reject);
    req.write(payload);
    req.end();
  });
}

function renderSseEvent(event, data) {
  switch (event) {
    case 'received':
      printInfo(`Recebido pelo daemon: "${data.command}" (mcps=${!!data.mcps})`);
      break;
    case 'phase':
      printInfo(`Fase: ${data.phase}`);
      break;
    case 'interpretation':
      if (data.interpretation) {
        console.log(`\n${colors.bright}${colors.fg.yellow}Interpretação:${colors.reset} ${data.interpretation}\n`);
      }
      break;
    case 'stdout':
      process.stdout.write(data.chunk);
      break;
    case 'stderr':
      process.stderr.write(`${colors.fg.yellow}${data.chunk}${colors.reset}`);
      break;
    case 'steps':
      if (Array.isArray(data.steps)) {
        printInfo(`MCPS: ${data.steps.length} passos gerados`);
      }
      break;
    case 'step_start':
      console.log(`\n${colors.bright}${colors.fg.cyan}Iniciando passo ${data.index + 1}:${colors.reset} ${data.command}`);
      break;
    case 'step_stdout':
      process.stdout.write(data.chunk);
      break;
    case 'step_stderr':
      process.stderr.write(`${colors.fg.yellow}${data.chunk}${colors.reset}`);
      break;
    case 'step_end':
      const status = data.code === 0 ? `${colors.fg.green}OK${colors.reset}` : `${colors.fg.red}FAIL (code ${data.code})${colors.reset}`;
      console.log(`\n${colors.bright}Passo ${data.index + 1} finalizado:${colors.reset} ${status}`);
      break;
    case 'plan_results':
      printInfo('Plano arquitetado executado.');
      break;
    case 'interactive':
      printWarning('Interação requerida pelo plano. Abra a interface apropriada.');
      break;
    case 'answer':
      console.log(`\n${colors.bright}${colors.fg.yellow}Resposta:${colors.reset}\n${data.answer}\n`);
      break;
    case 'exit':
      // apenas informativo
      break;
    case 'done':
      printSuccess(`Concluído (success=${data.success})`);
      break;
    case 'error':
      printError(data.message || 'Erro');
      break;
    default:
      if (data?.text) console.log(data.text);
  }
}

/**
 * Envia comando para o daemon no modo MCPS
 * @param {string} command - Comando a ser enviado
 * @returns {Promise<object>} - Resposta do daemon
 */
async function sendCommandMcps(command) {
  // Debug: mostra detalhes da requisição MCPS
  printDebug(`[sendCommandMcps] POST ${API_URL}/command payload: ${JSON.stringify({command, mcps: true})}`);
  try {
    printInfo(`Conectando ao daemon em ${API_URL} (MCPS)...`);
    const response = await axios.post(`${API_URL}/command`, { command, mcps: true }, {
      timeout: 30000 // 30 segundos de timeout
    });
    // Debug: mostra detalhes da resposta MCPS
    printDebug(`[sendCommandMcps] HTTP ${response.status} ${response.statusText}`);
    printDebug(`[sendCommandMcps] response.data: ${JSON.stringify(response.data)}`);

    if (!response.data.success) {
      if (response.data.error) {
        throw new Error(response.data.error);
      } else if (response.data.interpretation) {
        printWarning(`O comando foi interpretado, mas a execução falhou: ${response.data.interpretation}`);
        if (response.data.details) {
          printError(`Detalhes do erro: ${response.data.details}`);
        }
        return response.data;
      } else {
        throw new Error('Resposta do servidor indica falha, mas sem detalhes específicos');
      }
    }

    return response.data;
  } catch (err) {
    if (err.response) {
      const errorData = err.response.data;
      if (errorData && errorData.error) {
        throw new Error(`Erro do servidor: ${errorData.error}`);
      } else if (errorData && errorData.details) {
        throw new Error(`Erro do servidor: ${errorData.details}`);
      } else {
        throw new Error(`Erro do servidor: ${err.response.status} ${err.response.statusText}`);
      }
    } else if (err.request) {
      throw new Error(`Não foi possível conectar ao daemon. Verifique se o serviço está em execução em ${API_URL}.`);
    } else {
      throw new Error(`Erro ao enviar comando: ${err.message}`);
    }
  }
}

/**
 * Solicita recarga de plugins e módulos
 * @returns {Promise<object>} - Resposta do daemon
 */
async function reloadModules() {
  try {
    const response = await axios.post(`${API_URL}/reload`);
    return response.data;
  } catch (err) {
    if (err.response) {
      throw new Error(`Erro do servidor: ${err.response.data.error || 'Desconhecido'}`);
    } else if (err.request) {
      throw new Error('Não foi possível conectar ao daemon. Verifique se o serviço está em execução.');
    } else {
      throw new Error(`Erro ao recarregar módulos: ${err.message}`);
    }
  }
}

/**
 * Executa comando systemctl para o serviço FazAI
 * @param {string} action - start | stop | restart | status
 */
function systemctlCommand(action) {
  const { spawnSync } = require('child_process');
  printInfo(`Executando systemctl ${action} fazai...`);
  const result = spawnSync('systemctl', [action, 'fazai'], { encoding: 'utf8' });
  if (result.stdout) console.log(result.stdout.trim());
  if (result.stderr) console.error(result.stderr.trim());
  return result.status === 0;
}

/**
 * Exibe as últimas linhas do arquivo de log
 * @param {number} lines - Número de linhas a exibir
 */
function showLogs(lines = 10) {
  try {
    if (!fs.existsSync(LOG_FILE)) {
      printError(`Arquivo de log não encontrado: ${LOG_FILE}`);
      return;
    }
    
    const logContent = fs.readFileSync(LOG_FILE, 'utf8');
    const logLines = logContent.split('\n').filter(line => line.trim() !== '');
    
    const lastLines = logLines.slice(-lines);
    
    console.log(`\n${colors.bright}${colors.fg.yellow}=== Últimas ${lines} entradas de log ===${colors.reset}\n`);
    
    lastLines.forEach(line => {
      try {
        const logEntry = JSON.parse(line);
        const timestamp = new Date(logEntry.timestamp).toLocaleString();
        const level = logEntry.level.toUpperCase();
        const message = logEntry.message;
        
        let levelColor = colors.fg.white;
        switch (level) {
          case 'ERROR':
            levelColor = colors.fg.red;
            break;
          case 'WARN':
            levelColor = colors.fg.yellow;
            break;
          case 'INFO':
            levelColor = colors.fg.green;
            break;
          case 'DEBUG':
            levelColor = colors.fg.cyan;
            break;
        }
        
        console.log(`${colors.dim}[${timestamp}]${colors.reset} ${levelColor}${level}${colors.reset}: ${message}`);
      } catch (err) {
        console.log(line);
      }
    });
    
    console.log(`\n${colors.bright}${colors.fg.yellow}=== Fim dos logs ===${colors.reset}\n`);
  } catch (err) {
    printError(`Erro ao ler logs: ${err.message}`);
  }
}

/**
 * Limpa o arquivo de log
 */
async function clearLogs() {
  try {
    printInfo('Limpando logs do FazAI...');
    
    const response = await axios.post(`${API_URL}/logs/clear`);
    
    if (response.data.success) {
      printSuccess('Logs limpos com sucesso!');
      if (response.data.backup) {
        printInfo(`Backup criado em: ${response.data.backup}`);
      }
    } else {
      printError(`Erro ao limpar logs: ${response.data.error}`);
    }
  } catch (err) {
    if (err.response) {
      printError(`Erro do servidor: ${err.response.data.error || 'Desconhecido'}`);
    } else if (err.request) {
      printError('Não foi possível conectar ao daemon. Verifique se o serviço está em execução.');
    } else {
      printError(`Erro ao limpar logs: ${err.message}`);
    }
  }
}

/**
 * Função principal
 */
async function main() {
  // Obtém argumentos e normaliza flags em qualquer posição
  const rawArgs = process.argv.slice(2);
  let args = [];
  let streamEnabled = false;
  let questionMode = false;
  rawArgs.forEach((arg) => {
    if (arg === '-d' || arg === '--debug') {
      debugEnabled = true;
    } else if (arg === '--stream' || arg === '-s') {
      streamEnabled = true;
    } else if (arg === '-q' || arg === '--question') {
      questionMode = true;
    } else {
      args.push(arg);
    }
  });
  if (debugEnabled) printInfo('Modo debug ativado');

  // Comandos especiais
  if (args.length === 0) {
    printError('Nenhum comando fornecido. Use "fazai ajuda" para ver os comandos disponíveis.');
    process.exit(1);
  }
  
  if (args[0] === 'ajuda' || args[0] === 'help' || args[0] === '--help') {
<<<<<<< HEAD
    // Se for help específico para uma ferramenta
    if (args[1]) {
      showToolHelp(args[1]);
      process.exit(0);
    }
=======
>>>>>>> 5f5a64a6
    console.log(`
${colors.bright}${colors.fg.cyan}FazAI - Orquestrador Inteligente de Automação v1.42.3${colors.reset}

${colors.bright}Compatível com:${colors.reset}
  • Debian/Ubuntu
  • Fedora/RedHat/CentOS
  • WSL (Debian/Ubuntu)

${colors.bright}Uso:${colors.reset}
  fazai [-d|--debug] [--stream|-s] [-q] <comando>

${colors.bright}Comandos de Sistema:${colors.reset}
  ajuda, help, --help         Exibe esta mensagem de ajuda
<<<<<<< HEAD
  help <ferramenta>           Exibe help específico para uma ferramenta
  docs                        Exibe documentação completa
  tools                       Lista todas as ferramentas disponíveis
=======
  manual                      Abre o manual completo de utilização
>>>>>>> 5f5a64a6
  -d, --debug                 Ativa modo debug com verbose em tempo real
  versao, version, -v         Exibe a versão do FazAI
  -q, --question              Pergunta direta (sem executar comandos)
  check-deps, verificar-deps  Verifica dependências e instalação do sistema

${colors.bright}Comandos de Serviço:${colors.reset}
  start                       Inicia o serviço FazAI
  stop                        Para o serviço FazAI
  restart                     Reinicia o serviço FazAI
  status                      Mostra o status do serviço FazAI
  reload                      Recarrega plugins e módulos

${colors.bright}Comandos de Logs:${colors.reset}
  logs [n]                    Exibe as últimas n entradas de log (padrão: 10)
  limpar-logs, clear-logs     Limpa o arquivo de log (cria backup)
  web                         Abre a interface web de gerenciamento

${colors.bright}Comandos de Sistema Rápido:${colors.reset}
  kernel                      Exibe versão do kernel (uname -r)
  sistema                     Exibe informações do sistema (uname -a)
  memoria                     Exibe uso de memória (free -h)
  disco                       Exibe uso de disco (df -h)
  processos                   Lista processos (ps aux)
  rede                        Exibe interfaces de rede (ip a)
  data                        Mostra data e hora (date)
  uptime                      Tempo de atividade (uptime)

${colors.bright}Comandos de Visualização:${colors.reset}
  html <tipo> [graf]          Gera gráfico HTML (tipo: memoria, disco, processos)
  tui                         Abre o dashboard TUI (ncurses)
  interactive                 Abre sessão interativa (WebSocket PTY)

${colors.bright}Comandos de Configuração:${colors.reset}
  config                      Abre ferramenta de configuração interativa
  cache                       Mostra status do cache de IA
  cache-clear                 Limpa o cache de IA

${colors.bright}Comandos de Pesquisa:${colors.reset}
  -q, --question              Pergunta direta (IA)
  -w, --web                   Força pesquisa web (tool web_search)

${colors.bright}Modo MCPS (Planejamento Passo a Passo):${colors.reset}
  mcps <tarefa>               Exemplo: fazai mcps atualizar o sistema
  mcps --stream <tarefa>      Executa MCPS com saída em tempo real

${colors.bright}Ferramentas de Monitoramento:${colors.reset}
  net_qos_monitor             Monitor de tráfego por IP com QoS e gráficos
  ports_monitor               Monitora portas abertas e conexões
  snmp_monitor               Consulta dispositivos via SNMP

${colors.bright}Ferramentas de Segurança:${colors.reset}
  modsecurity_setup          Instala e configura ModSecurity + OWASP CRS
  suricata_setup             Instala e configura Suricata IDS/IPS
  crowdsec_setup             Instala e configura CrowdSec
  monit_setup                Instala e configura Monit para monitoramento

${colors.bright}Ferramentas de Nuvem e APIs:${colors.reset}
  cloudflare                 Integração com API Cloudflare (DNS, Firewall)
  spamexperts                Integração com SpamExperts (Antispam)

${colors.bright}Ferramentas de RAG e IA:${colors.reset}
  rag_ingest                 Sistema de RAG - ingesta documentos e gera embeddings
  qdrant_setup               Configuração do banco vetorial Qdrant
  auto_tool                  Geração dinâmica de ferramentas via IA

${colors.bright}Ferramentas de Gerenciamento:${colors.reset}
  agent_supervisor           Gerenciamento de agentes remotos para telemetria
  fazai-config               Configuração interativa do sistema

${colors.bright}Ferramentas Utilitárias:${colors.reset}
  http_fetch                 Cliente HTTP avançado
  web_search                 Pesquisa web integrada
  geoip_lookup              Lookup de geolocalização por IP
  blacklist_check           Verificação de blacklists
  weather                    Informações meteorológicas
  alerts                     Sistema de alertas

${colors.bright}Provedores de IA Suportados:${colors.reset}
  • OpenRouter (padrão)       - Múltiplos modelos via OpenRouter
  • OpenAI                    - GPT-4, GPT-3.5-turbo
  • Anthropic (Claude)        - Claude 3 Opus, Sonnet, Haiku
  • Google Gemini             - Gemini Pro, Pro Vision
  • Requesty                  - Gateway para múltiplos provedores
  • Ollama                    - Modelos locais (llama3.2, mixtral, etc.)

${colors.bright}Sistema de Fallback:${colors.reset}
  O FazAI automaticamente tenta o próximo provedor em caso de falha:
  Gemma (local) → Llama server → OpenRouter → Requesty → OpenAI → Anthropic → Gemini → Ollama

${colors.bright}Exemplo de instalação Fedora:${colors.reset}
  sudo dnf install -y nodejs npm python3 python3-pip gcc dialog
  sudo ./install.sh

${colors.bright}Exemplos de Uso:${colors.reset}
  fazai mostra os processos em execucao
  fazai cria um usuario com nome teste com a senha teste321 no grupo printers
  fazai instale os modulos mod_security do apache
  fazai altere a porta do ssh de 22 para 31052
  fazai mcps atualizar sistema
  fazai config                 # Configurar provedores de IA
  fazai cache                  # Verificar status do cache

${colors.bright}Para mais informações:${colors.reset}
  • Manual Completo: MANUAL_DO_USUARIO.md
  • Documentação: README.md, USAGE.md
  • Logs: /var/log/fazai/fazai.log
  • Configuração: /etc/fazai/fazai.conf
  • GitHub: https://github.com/RLuf/FazAI
    `);
    process.exit(0);
  }
  
  if (args[0] === 'manual') {
    const manualPath = '/opt/fazai/MANUAL_COMPLETO.md';
    if (fs.existsSync(manualPath)) {
      const { exec } = require('child_process');
      printInfo('Abrindo manual completo do FazAI...');
      
      // Tenta abrir com diferentes visualizadores
      const viewers = ['xdg-open', 'open', 'cat'];
      let viewerFound = false;
      
      for (const viewer of viewers) {
        if (viewer === 'cat') {
          exec(`cat "${manualPath}"`, (error, stdout, stderr) => {
            if (error) {
              printError(`Erro ao exibir manual: ${error.message}`);
              process.exit(1);
            }
            console.log(stdout);
            process.exit(0);
          });
          viewerFound = true;
          break;
        } else {
          exec(`which ${viewer}`, (error) => {
            if (!error) {
              exec(`${viewer} "${manualPath}"`, (error) => {
                if (error) {
                  printError(`Erro ao abrir manual: ${error.message}`);
                  process.exit(1);
                }
                printSuccess('Manual aberto com sucesso!');
                process.exit(0);
              });
              viewerFound = true;
            }
          });
          if (viewerFound) break;
        }
      }
      
      if (!viewerFound) {
        printError('Nenhum visualizador encontrado. Use: cat /opt/fazai/MANUAL_COMPLETO.md');
        process.exit(1);
      }
    } else {
      printError('Manual não encontrado. Verifique se o arquivo MANUAL_COMPLETO.md está em /opt/fazai/');
      process.exit(1);
    }
  }
  
  if (args[0] === 'logs') {
    const lines = args[1] ? parseInt(args[1], 10) : 10;
    showLogs(isNaN(lines) ? 10 : lines);
    process.exit(0);
  }
  
  if (args[0] === 'limpar-logs' || args[0] === 'clear-logs') {
    clearLogs();
    process.exit(0);
  }
  
  if (args[0] === 'reload') {
    try {
      const result = await reloadModules();
      printSuccess('Plugins e módulos recarregados com sucesso.');
      process.exit(0);
    } catch (err) {
      printError(err.message);
      process.exit(1);
    }
  }
  
  if (args[0] === 'versao' || args[0] === 'version' || args[0] === '--version' || args[0] === '-v') {
    console.log('FazAI v1.42.3');
<<<<<<< HEAD
    process.exit(0);
  }

  // Comandos de documentação
  if (args[0] === 'docs') {
    showDocumentation();
    process.exit(0);
  }

  if (args[0] === 'tools') {
    showAvailableTools();
=======
>>>>>>> 5f5a64a6
    process.exit(0);
  }

  if (['start', 'stop', 'restart', 'status'].includes(args[0])) {
    const ok = systemctlCommand(args[0]);
    process.exit(ok ? 0 : 1);
  }

  // Comandos de cache
  if (args[0] === 'cache') {
    try {
      const response = await axios.get(`${API_URL}/cache`);
      console.log(`\n${colors.bright}${colors.fg.cyan}=== Status do Cache ===${colors.reset}`);
      console.log(`Tamanho atual: ${response.data.size}/${response.data.maxSize} entradas`);
      console.log(`TTL: ${response.data.ttl} segundos`);
      console.log(`Hit rate estimado: ${response.data.size > 0 ? 'Ativo' : 'Vazio'}`);
      console.log(`${colors.bright}${colors.fg.cyan}=====================${colors.reset}\n`);
      process.exit(0);
    } catch (err) {
      printError(`Erro ao verificar cache: ${err.message}`);
      process.exit(1);
    }
  }

  if (args[0] === 'cache-clear') {
    try {
      const response = await axios.delete(`${API_URL}/cache`);
      printSuccess('Cache limpo com sucesso!');
      process.exit(0);
    } catch (err) {
      printError(`Erro ao limpar cache: ${err.message}`);
      process.exit(1);
    }
  }

  // Comando de configuração
  if (args[0] === 'config') {
    const config_tool = '/opt/fazai/tools/fazai-config.js';
    
    if (!fs.existsSync(config_tool)) {
      printError('Ferramenta de configuração não encontrada');
      process.exit(1);
    }

    const { exec } = require('child_process');
    printInfo('Iniciando ferramenta de configuração...');
    
    exec(`node ${config_tool}`, (error, stdout, stderr) => {
      if (error) {
        printError(`Erro ao executar ferramenta de configuração: ${error.message}`);
        process.exit(1);
      }
      if (stderr) {
        console.error(`${colors.fg.yellow}${stderr}${colors.reset}`);
      }
      console.log(`${stdout}`);
      process.exit(0);
    });
  }
  
  // Comandos básicos do sistema que podem ser executados diretamente
  const basicCommands = {
    'kernel': 'uname -r',
    'sistema': 'uname -a',
    'memoria': 'free -h',
    'disco': 'df -h',
    'processos': 'ps aux',
    'rede': 'ip a',
    'data': 'date',
    'uptime': 'uptime',
    'html': 'fazai_html_v1.sh',  // Adiciona comando html como invocação direta
    'web': 'fazai_web.sh',       // Adiciona comando web para interface web
    'tui': 'fazai_tui.sh'        // Adiciona comando tui para dashboard TUI
  };
  
  if (basicCommands[args[0]] || args[0] === 'interactive') {
    try {
      // Se o comando for 'html', executa o script com parâmetros
      if (args[0] === 'html') {
        const script_path = '/opt/fazai/tools/fazai_html_v1.sh';
        const data_type = args[1] || 'memoria';
        const chart_type = args[2] || 'bar';
        
        // Executa o script de geração HTML
        const { exec } = require('child_process');
        printInfo(`Gerando visualização HTML para ${data_type} com gráfico ${chart_type}`);
        
        exec(`chmod +x ${script_path} && ${script_path} ${data_type} ${chart_type}`, (error, stdout, stderr) => {
          if (error) {
            printError(`Erro ao executar script HTML: ${error.message}`);
            process.exit(1);
          }
          if (stderr) {
            console.error(`${colors.fg.yellow}${stderr}${colors.reset}`);
          }
          console.log(`\n${colors.bright}${colors.fg.yellow}Resultado:${colors.reset}\n${stdout}\n`);
          process.exit(0);
        });
      } else if (args[0] === 'web') {
        // Se o comando for 'web', executa o script da interface web
        const script_path = '/opt/fazai/tools/fazai_web.sh';
        
        const { exec } = require('child_process');
        printInfo('Iniciando interface web do FazAI...');
        
        exec(`chmod +x ${script_path} && ${script_path}`, (error, stdout, stderr) => {
          if (error) {
            printError(`Erro ao executar interface web: ${error.message}`);
            process.exit(1);
          }
          if (stderr) {
            console.error(`${colors.fg.yellow}${stderr}${colors.reset}`);
          }
          console.log(`\n${colors.bright}${colors.fg.yellow}${stdout}${colors.reset}\n`);
          process.exit(0);
        });
      } else if (args[0] === 'tui') {
        // Se o comando for 'tui', executa o dashboard TUI
        const script_path = '/opt/fazai/tools/fazai-tui.sh';
        
        const { exec } = require('child_process');
        printInfo('Iniciando dashboard TUI do FazAI...');
        
        exec(`chmod +x ${script_path} && ${script_path}`, (error, stdout, stderr) => {
          if (error) {
            printError(`Erro ao executar dashboard TUI: ${error.message}`);
            process.exit(1);
          }
          if (stderr) {
            console.error(`${colors.fg.yellow}${stderr}${colors.reset}`);
          }
          console.log(`\n${colors.bright}${colors.fg.yellow}${stdout}${colors.reset}\n`);
          process.exit(0);
        });
      } else if (args[0] === 'interactive') {
        const WebSocket = require('ws');
        const wsUrl = (process.env.FAZAI_WS_URL || API_URL.replace('http', 'ws')) + '/ws/interactive';
        printInfo(`Conectando WS: ${wsUrl}`);
        const ws = new WebSocket(wsUrl);
        ws.on('open', () => {
          printInfo('Sessão interativa aberta. Ctrl+C para sair.');
          if (process.stdin.setRawMode) process.stdin.setRawMode(true);
          process.stdin.resume();
          process.stdin.on('data', (chunk) => {
            if (chunk.length === 1 && chunk[0] === 3) { try { ws.close(); } catch(_) {}; process.exit(0); }
            ws.send(JSON.stringify({ type: 'stdin', data: chunk.toString('utf8') }));
          });
        });
        ws.on('message', (msg) => {
          try { const m = JSON.parse(msg.toString()); if (m.type === 'stdout' && m.data) process.stdout.write(m.data); } catch(_) {}
        });
        ws.on('close', () => { printInfo('Sessão encerrada'); process.exit(0); });
        ws.on('error', (e) => { printError(`WS erro: ${e.message}`); process.exit(1); });
      } else {
        // Para outros comandos básicos
        const { exec } = require('child_process');
        printInfo(`Executando comando básico: ${basicCommands[args[0]]}`);
        
        exec(basicCommands[args[0]], (error, stdout, stderr) => {
          if (error) {
            printError(`Erro ao executar comando: ${error.message}`);
            process.exit(1);
          }
          if (stderr) {
            console.error(`${colors.fg.yellow}${stderr}${colors.reset}`);
          }
          console.log(`\n${colors.bright}${colors.fg.yellow}Resultado:${colors.reset}\n${stdout}\n`);
          process.exit(0);
        });
      }
    } catch (err) {
      printError(`Erro ao executar comando básico: ${err.message}`);
      process.exit(1);
    }
  }
  
  if (args[0] === 'check-deps' || args[0] === 'verificar-deps') {
    printInfo("Verificando dependências do FazAI...");
    
    // Verifica dependências do Node.js
    try {
      const nodeVersion = process.version;
      printSuccess(`Node.js: ${nodeVersion}`);
      
      // Verifica versão mínima
      const versionNum = nodeVersion.substring(1); // Remove o 'v'
      const major = parseInt(versionNum.split('.')[0], 10);
      
      if (major < 18) {
        printError(`Versão do Node.js (${nodeVersion}) é menor que a mínima requerida (v18.0.0)`);
      } else {
        printSuccess("Versão do Node.js é compatível");
      }
    } catch (err) {
      printError(`Erro ao verificar versão do Node.js: ${err.message}`);
    }
    
    // Verifica arquivo principal
    try {
      if (fs.existsSync('/opt/fazai/lib/main.js')) {
        printSuccess('Arquivo principal: Encontrado em /opt/fazai/lib/main.js');
      } else {
        printError('Arquivo principal: Não encontrado');
      }
    } catch (err) {
      printError(`Erro ao verificar arquivo principal: ${err.message}`);
    }
    
    // Verifica dependências npm
    const dependencies = [
      { name: 'axios', version: '0.27.2' },
      { name: 'express', version: '4.18.1' },
      { name: 'winston', version: '3.8.1' },
      { name: 'ffi-napi-v22', version: '0.0.1' }
    ];
    
    dependencies.forEach(dep => {
      try {
        const depPackage = require(`${dep.name}/package.json`);
        printSuccess(`${dep.name}: ${depPackage.version} (requerido: ${dep.version})`);
      } catch (err) {
        printError(`${dep.name}: Não encontrado ou não pode ser carregado`);
      }
    });
    
    // Verifica diretórios e arquivos
    const paths = [
      { path: '/opt/fazai', type: 'dir', desc: 'Diretório de instalação' },
      { path: '/opt/fazai/lib/main.js', type: 'file', desc: 'Arquivo principal' },
      { path: '/opt/fazai/tools', type: 'dir', desc: 'Diretório de ferramentas' },
      { path: '/opt/fazai/mods', type: 'dir', desc: 'Diretório de módulos' },
      { path: '/etc/fazai', type: 'dir', desc: 'Diretório de configuração' },
      { path: '/etc/fazai/fazai.conf', type: 'file', desc: 'Arquivo de configuração' },
      { path: '/var/log/fazai/fazai.log', type: 'file', desc: 'Arquivo de log', optional: true },
      { path: '/var/lib/fazai', type: 'dir', desc: 'Diretório de dados', optional: true }
    ];
    
    paths.forEach(item => {
      try {
        const exists = fs.existsSync(item.path);
        if (exists) {
          const stats = fs.statSync(item.path);
          if ((item.type === 'dir' && stats.isDirectory()) || 
              (item.type === 'file' && stats.isFile())) {
            printSuccess(`${item.desc} (${item.path}): OK`);
          } else {
            printError(`${item.desc} (${item.path}): Tipo incorreto`);
          }
        } else if (item.optional) {
          printInfo(`${item.desc} (${item.path}): Não encontrado (opcional)`);
        } else {
          printError(`${item.desc} (${item.path}): Não encontrado`);
        }
      } catch (err) {
        printError(`Erro ao verificar ${item.path}: ${err.message}`);
      }
    });
    
    // Verifica serviço systemd
    try {
      const systemctl = spawn('systemctl', ['status', 'fazai']);
      let output = '';
      
      systemctl.stdout.on('data', (data) => {
        output += data.toString();
      });
      
      systemctl.stderr.on('data', (data) => {
        output += data.toString();
      });
      
      systemctl.on('close', (code) => {
        if (code === 0) {
          if (output.includes('Active: active (running)')) {
            printSuccess('Serviço systemd: Ativo e em execução');
          } else if (output.includes('Active: inactive')) {
            printError('Serviço systemd: Inativo');
          } else {
            printWarning('Serviço systemd: Status desconhecido');
            console.log(output);
          }
        } else {
          printError(`Serviço systemd: Não encontrado ou erro ao verificar (código ${code})`);
        }
      });
    } catch (err) {
      printError(`Erro ao verificar serviço systemd: ${err.message}`);
    }
    
    process.exit(0);
  }
  
  // Modo MCPS - planejamento passo a passo
  if (args[0] === 'mcps') {
    const mcpsCommand = args.slice(1).join(' ');
    if (!mcpsCommand) {
      printError('Nenhum comando fornecido para o modo MCPS.');
      process.exit(1);
    }

    try {
      printInfo(`Enviando comando MCPS${streamEnabled ? ' (stream)' : ''}: "${mcpsCommand}"`);
      if (streamEnabled) {
        await streamToConsole({ command: mcpsCommand, mcps: true });
        process.exit(0);
      }
      const result = await sendCommandMcps(mcpsCommand);

      if (result.success) {
        printSuccess('MCPS executado com sucesso.');

        if (result.steps) {
          result.steps.forEach((step, idx) => {
            console.log(`\n${colors.bright}${colors.fg.yellow}Passo ${idx + 1}:${colors.reset} ${step.command}\n${step.output}\n`);
          });
        }
      } else {
        printError(`Falha no MCPS: ${result.error || 'Erro desconhecido'}`);
      }
    } catch (err) {
      printError(err.message);
      process.exit(1);
    }

    process.exit(0);
  }

  // Comando normal para o FazAI
  const command = args.join(' ');
  
  try {
    printInfo(`Enviando comando${streamEnabled ? ' (stream)' : ''}${questionMode ? ' (question)' : ''}: "${command}"`);
    if (streamEnabled) {
      await streamToConsole({ command, question: questionMode });
      process.exit(0);
    }
    if (rawArgs.includes('-w') || rawArgs.includes('--web')) {
      // Força pesquisa web
      const axios = require('axios');
      const res = await axios.post(`${API_URL}/search`, { query: command });
      if (res.data && res.data.success) {
        const first = res.data.first;
        if (first && first.url) {
          console.log(first.url);
        } else {
          console.log(JSON.stringify(res.data.results.slice(0, 3), null, 2));
        }
        process.exit(0);
      } else {
        printError(`Falha na pesquisa web: ${res.data && res.data.error ? res.data.error : 'erro'}`);
        process.exit(1);
      }
    }
    const result = await sendCommand(questionMode ? { question: true, command } : command);
    
    if (result.success) {
      printSuccess('Comando executado com sucesso.');
      
      if (result.interpretation) {
        console.log(`\n${colors.bright}${colors.fg.yellow}Interpretação:${colors.reset} ${result.interpretation}\n`);
      }
      
      if (result.result) {
        console.log(`\n${colors.bright}${colors.fg.yellow}Resultado:${colors.reset}\n${result.result}\n`);
      }
    } else {
      if (result.interpretation) {
        console.log(`\n${colors.bright}${colors.fg.yellow}Interpretação:${colors.reset} ${result.interpretation}\n`);
      }
      
      printError(`Falha ao executar comando: ${result.error || 'Erro desconhecido'}`);
      
      if (result.details) {
        printInfo(`Detalhes técnicos: ${result.details}`);
      }
      
      // Sugestões para problemas comuns
      if (result.error && result.error.includes('API')) {
        printInfo('Sugestão: Verifique se as chaves de API estão configuradas corretamente no arquivo .env ou /etc/fazai/fazai.conf');
      } else if (result.error && (result.error.includes('conectar') || result.error.includes('conexão'))) {
        printInfo('Sugestão: Verifique se o daemon está em execução com "systemctl status fazai" ou inicie-o com "systemctl start fazai"');
      }
    }
  } catch (err) {
    printError(err.message);
    
    // Sugestões para erros comuns
    if (err.message.includes('conectar') || err.message.includes('ECONNREFUSED')) {
      printInfo('Sugestão: O daemon FazAI parece não estar em execução. Tente iniciar o serviço com:');
      console.log(`${colors.fg.cyan}  sudo systemctl start fazai${colors.reset}`);
      printInfo('Para verificar o status do serviço, use:');
      console.log(`${colors.fg.cyan}  sudo systemctl status fazai${colors.reset}`);
    } else if (err.message.includes('timeout')) {
      printInfo('Sugestão: A conexão com o daemon expirou. Isso pode ocorrer se:');
      console.log(`${colors.fg.cyan}  1. O daemon está sobrecarregado${colors.reset}`);
      console.log(`${colors.fg.cyan}  2. A conexão com o provedor de IA está lenta${colors.reset}`);
      console.log(`${colors.fg.cyan}  3. O comando é muito complexo e está demorando para ser processado${colors.reset}`);
    }
    
    process.exit(1);
  }
}

// Executa a função principal
main().catch(err => {
  printError(`Erro não tratado: ${err.message}`);
  process.exit(1);
});<|MERGE_RESOLUTION|>--- conflicted
+++ resolved
@@ -96,121 +96,6 @@
  */
 function printDebug(message) {
   if (debugEnabled) console.log(`${colors.fg.magenta}[DEBUG] ${message}${colors.reset}`);
-}
-
-/**
- * Exibe help específico para uma ferramenta
- * @param {string} toolName - Nome da ferramenta
- */
-function showToolHelp(toolName) {
-  const toolHelp = {
-    'modsecurity': {
-      name: 'ModSecurity Setup',
-      description: 'Configura e gerencia o ModSecurity para proteção de aplicações web',
-      usage: 'fazai "configure modsecurity for nginx"',
-      examples: [
-        'fazai "install modsecurity"',
-        'fazai "check modsecurity status"',
-        'fazai "update modsecurity rules"'
-      ]
-    },
-    'suricata': {
-      name: 'Suricata Setup',
-      description: 'Configura o Suricata IDS/IPS para detecção de intrusões',
-      usage: 'fazai "install and configure suricata ids"',
-      examples: [
-        'fazai "check suricata status"',
-        'fazai "update suricata rules"'
-      ]
-    },
-    'net_qos': {
-      name: 'Network QoS Monitor',
-      description: 'Monitora tráfego de rede por IP e aplica QoS',
-      usage: 'fazai "start network qos monitoring"',
-      examples: [
-        'fazai "show top network ips"',
-        'fazai "limit bandwidth for ip 192.168.1.100 to 10Mbps"'
-      ]
-    },
-    'rag_ingest': {
-      name: 'RAG Ingest',
-      description: 'Sistema de RAG para ingestão e indexação de documentos',
-      usage: 'fazai "ingest pdf document.pdf"',
-      examples: [
-        'fazai "ingest url https://example.com"',
-        'fazai "search rag for network configuration"'
-      ]
-    },
-    'auto_tool': {
-      name: 'Auto Tool Generator',
-      description: 'Gera ferramentas dinamicamente a partir de descrições',
-      usage: 'fazai "create tool for log monitoring with email alerts"',
-      examples: [
-        'fazai "generate tool for automatic database backup"',
-        'fazai "list auto-generated tools"'
-      ]
-    }
-  };
-
-  const tool = toolHelp[toolName];
-  if (!tool) {
-    printError(`Ferramenta "${toolName}" não encontrada. Use "fazai tools" para ver todas as ferramentas disponíveis.`);
-    return;
-  }
-
-  console.log(`\n${colors.bright}${colors.fg.cyan}=== ${tool.name} ===${colors.reset}`);
-  console.log(`${colors.bright}Descrição:${colors.reset} ${tool.description}`);
-  console.log(`${colors.bright}Uso:${colors.reset} ${tool.usage}`);
-  console.log(`${colors.bright}Exemplos:${colors.reset}`);
-  tool.examples.forEach(example => {
-    console.log(`  ${colors.fg.yellow}${example}${colors.reset}`);
-  });
-  console.log(`\n${colors.bright}Para mais informações:${colors.reset} MANUAL_FERRAMENTAS.md\n`);
-}
-
-/**
- * Exibe documentação completa
- */
-function showDocumentation() {
-  console.log(`\n${colors.bright}${colors.fg.cyan}=== Documentação do FazAI ===${colors.reset}`);
-  console.log(`${colors.bright}Manual Completo:${colors.reset} MANUAL_FERRAMENTAS.md`);
-  console.log(`${colors.bright}README:${colors.reset} README.md`);
-  console.log(`${colors.bright}Uso:${colors.reset} USAGE.md`);
-  console.log(`${colors.bright}Changelog:${colors.reset} CHANGELOG.md`);
-  console.log(`\n${colors.bright}Comandos de Ajuda:${colors.reset}`);
-  console.log(`  ${colors.fg.yellow}fazai help <ferramenta>${colors.reset} - Help específico para uma ferramenta`);
-  console.log(`  ${colors.fg.yellow}fazai tools${colors.reset} - Lista todas as ferramentas disponíveis`);
-  console.log(`  ${colors.fg.yellow}fazai docs${colors.reset} - Exibe esta mensagem`);
-  console.log(`\n${colors.bright}Para abrir o manual completo:${colors.reset}`);
-  console.log(`  ${colors.fg.cyan}cat MANUAL_FERRAMENTAS.md${colors.reset}\n`);
-}
-
-/**
- * Exibe todas as ferramentas disponíveis
- */
-function showAvailableTools() {
-  console.log(`\n${colors.bright}${colors.fg.cyan}=== Ferramentas Disponíveis ===${colors.reset}`);
-  
-  const categories = {
-    'Sistema': ['system-check', 'version-bump', 'github-setup', 'sync-changes', 'sync-keys'],
-    'Segurança': ['modsecurity', 'suricata', 'crowdsec', 'monit'],
-    'Monitoramento': ['net_qos', 'ports_monitor', 'snmp', 'system_info'],
-    'IA e RAG': ['rag_ingest', 'auto_tool', 'agent_supervisor'],
-    'Rede': ['cloudflare', 'spamexperts', 'qdrant'],
-    'Configuração': ['fazai-config', 'fazai-config-tui'],
-    'Visualização': ['fazai_html_v1', 'fazai_tui', 'fazai_web'],
-    'Desenvolvimento': ['weather', 'web_search', 'alerts', 'blacklist_check', 'email_relay', 'geoip_lookup', 'http_fetch', 'modsecurity_setup', 'monit_setup', 'qdrant_setup', 'suricata_setup']
-  };
-
-  Object.entries(categories).forEach(([category, tools]) => {
-    console.log(`\n${colors.bright}${colors.fg.yellow}${category}:${colors.reset}`);
-    tools.forEach(tool => {
-      console.log(`  ${colors.fg.cyan}${tool}${colors.reset}`);
-    });
-  });
-
-  console.log(`\n${colors.bright}Para help específico:${colors.reset} fazai help <ferramenta>`);
-  console.log(`${colors.bright}Para documentação completa:${colors.reset} fazai docs\n`);
 }
 
 /**
@@ -611,14 +496,6 @@
   }
   
   if (args[0] === 'ajuda' || args[0] === 'help' || args[0] === '--help') {
-<<<<<<< HEAD
-    // Se for help específico para uma ferramenta
-    if (args[1]) {
-      showToolHelp(args[1]);
-      process.exit(0);
-    }
-=======
->>>>>>> 5f5a64a6
     console.log(`
 ${colors.bright}${colors.fg.cyan}FazAI - Orquestrador Inteligente de Automação v1.42.3${colors.reset}
 
@@ -632,13 +509,7 @@
 
 ${colors.bright}Comandos de Sistema:${colors.reset}
   ajuda, help, --help         Exibe esta mensagem de ajuda
-<<<<<<< HEAD
-  help <ferramenta>           Exibe help específico para uma ferramenta
-  docs                        Exibe documentação completa
-  tools                       Lista todas as ferramentas disponíveis
-=======
   manual                      Abre o manual completo de utilização
->>>>>>> 5f5a64a6
   -d, --debug                 Ativa modo debug com verbose em tempo real
   versao, version, -v         Exibe a versão do FazAI
   -q, --question              Pergunta direta (sem executar comandos)
@@ -684,38 +555,6 @@
   mcps <tarefa>               Exemplo: fazai mcps atualizar o sistema
   mcps --stream <tarefa>      Executa MCPS com saída em tempo real
 
-${colors.bright}Ferramentas de Monitoramento:${colors.reset}
-  net_qos_monitor             Monitor de tráfego por IP com QoS e gráficos
-  ports_monitor               Monitora portas abertas e conexões
-  snmp_monitor               Consulta dispositivos via SNMP
-
-${colors.bright}Ferramentas de Segurança:${colors.reset}
-  modsecurity_setup          Instala e configura ModSecurity + OWASP CRS
-  suricata_setup             Instala e configura Suricata IDS/IPS
-  crowdsec_setup             Instala e configura CrowdSec
-  monit_setup                Instala e configura Monit para monitoramento
-
-${colors.bright}Ferramentas de Nuvem e APIs:${colors.reset}
-  cloudflare                 Integração com API Cloudflare (DNS, Firewall)
-  spamexperts                Integração com SpamExperts (Antispam)
-
-${colors.bright}Ferramentas de RAG e IA:${colors.reset}
-  rag_ingest                 Sistema de RAG - ingesta documentos e gera embeddings
-  qdrant_setup               Configuração do banco vetorial Qdrant
-  auto_tool                  Geração dinâmica de ferramentas via IA
-
-${colors.bright}Ferramentas de Gerenciamento:${colors.reset}
-  agent_supervisor           Gerenciamento de agentes remotos para telemetria
-  fazai-config               Configuração interativa do sistema
-
-${colors.bright}Ferramentas Utilitárias:${colors.reset}
-  http_fetch                 Cliente HTTP avançado
-  web_search                 Pesquisa web integrada
-  geoip_lookup              Lookup de geolocalização por IP
-  blacklist_check           Verificação de blacklists
-  weather                    Informações meteorológicas
-  alerts                     Sistema de alertas
-
 ${colors.bright}Provedores de IA Suportados:${colors.reset}
   • OpenRouter (padrão)       - Múltiplos modelos via OpenRouter
   • OpenAI                    - GPT-4, GPT-3.5-turbo
@@ -742,7 +581,6 @@
   fazai cache                  # Verificar status do cache
 
 ${colors.bright}Para mais informações:${colors.reset}
-  • Manual Completo: MANUAL_DO_USUARIO.md
   • Documentação: README.md, USAGE.md
   • Logs: /var/log/fazai/fazai.log
   • Configuração: /etc/fazai/fazai.conf
@@ -825,20 +663,6 @@
   
   if (args[0] === 'versao' || args[0] === 'version' || args[0] === '--version' || args[0] === '-v') {
     console.log('FazAI v1.42.3');
-<<<<<<< HEAD
-    process.exit(0);
-  }
-
-  // Comandos de documentação
-  if (args[0] === 'docs') {
-    showDocumentation();
-    process.exit(0);
-  }
-
-  if (args[0] === 'tools') {
-    showAvailableTools();
-=======
->>>>>>> 5f5a64a6
     process.exit(0);
   }
 
